--- conflicted
+++ resolved
@@ -2,13 +2,6 @@
 
 go 1.19
 
-<<<<<<< HEAD
 require github.com/fxamacker/cbor/v2 v2.4.0
-=======
-require (
-	github.com/fxamacker/cbor/v2 v2.4.0
-	github.com/hf/nitrite v0.0.0
-)
->>>>>>> 22ffe053
 
 require github.com/x448/float16 v0.8.4 // indirect