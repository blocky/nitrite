--- conflicted
+++ resolved
@@ -15,20 +15,11 @@
 
 .PHONY: test-integration
 test-integration: tidy
-<<<<<<< HEAD
 	@$(GOTEST) -v ./test/integration/...
 
 .PHONY: test-main
 test-main: tidy
 	@$(GOTEST) -v ./cmd/nitrite/...
-=======
-	@go test -v ./test/integration/... -count=1
-
-.PHONY: test-main
-test-main: tidy
-	@go test -v ./cmd/nitrite/... -count=1
-
->>>>>>> 20cd4b38
 
 .PHONY: test
 test: test-unit test-integration test-main
