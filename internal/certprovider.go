--- conflicted
+++ resolved
@@ -57,7 +57,6 @@
 	return certs, nil
 }
 
-<<<<<<< HEAD
 // todo: add a thing to make sure we have the latest
 // todo: decide what to do in main
 
@@ -65,8 +64,8 @@
 	roots *x509.CertPool
 }
 
-func MakeFetchingNitroCertProvider() NitroCertProvider {
-	return NitroCertProvider{}
+func NewFetchingNitroCertProvider() *NitroCertProvider {
+	return &NitroCertProvider{}
 }
 
 func (cp FetchingNitroCertProvider) Roots() (*x509.CertPool, error) {
@@ -82,12 +81,9 @@
 	return cp.roots, nil
 }
 
-type SelfSignedCertProvider struct{}
-=======
 type SelfSignedCertProvider struct {
 	certs *x509.CertPool
 }
->>>>>>> 96be5ac5
 
 func NewSelfSignedCertProvider() *SelfSignedCertProvider {
 	return &SelfSignedCertProvider{}
