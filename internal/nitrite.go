// Package nitrite implements attestation verification for AWS Nitro Enclaves.
package internal

import (
	"crypto/ecdsa"
	"crypto/sha256"
	"crypto/sha512"
	_ "embed"
	"errors"
	"fmt"
	"math/big"
	"time"

	"github.com/fxamacker/cbor/v2"
)

type CoseHeader struct {
	Alg interface{} `cbor:"1,keyasint,omitempty" json:"alg,omitempty"`
}

func (h *CoseHeader) AlgorithmString() (string, bool) {
	switch h.Alg.(type) {
	case string:
		return h.Alg.(string), true
	}

	return "", false
}

func (h *CoseHeader) AlgorithmInt() (int64, bool) {
	switch h.Alg.(type) {
	case int64:
		return h.Alg.(int64), true
	}

	return 0, false
}

type CosePayload struct {
	_ struct{} `cbor:",toarray"`

	Protected   []byte
	Unprotected cbor.RawMessage
	Payload     []byte
	Signature   []byte
}

type coseSignature struct {
	_ struct{} `cbor:",toarray"`

	Context     string
	Protected   []byte
	ExternalAAD []byte
	Payload     []byte
}

// Size of these fields (in bytes) comes from AWS Nitro documentation at
// https://docs.aws.amazon.com/enclaves/latest/user/enclaves-user.pdf
// from May 4, 2022.
// An experiment on 08/22/24 shows the following configuration is also possible
//
//	MaxUserDataLen  = 4050
//	MaxNonceLen     = 0
//	MaxPublicKeyLen = 0
const (
	MaxUserDataLen  = 1024
	MaxNonceLen     = MaxUserDataLen
	MaxPublicKeyLen = MaxUserDataLen
)

// Errors that are encountered when manipulating the COSESign1 structure.
var (
	ErrBadCOSESign1Structure          error = errors.New("Data is not a COSESign1 array")
	ErrCOSESign1EmptyProtectedSection error = errors.New("COSESign1 protected section is nil or empty")
	ErrCOSESign1EmptyPayloadSection   error = errors.New("COSESign1 payload section is nil or empty")
	ErrCOSESign1EmptySignatureSection error = errors.New("COSESign1 signature section is nil or empty")
	ErrCOSESign1BadAlgorithm          error = errors.New("COSESign1 algorithm not ECDSA384")
)

// Errors encountered when parsing the CoseBytes attestation document.
var (
	ErrBadSignature             error = errors.New("Payload's signature does not match signature from certificate")
	ErrMarshallingCoseSignature error = errors.New("Could not marshal COSE signature")
)

type VerificationTimeFunc func(Document) time.Time

func WithAttestationTime() VerificationTimeFunc {
	return func(doc Document) time.Time {
		return doc.CreatedAt()
	}
}

func WithTime(t time.Time) VerificationTimeFunc {
	return func(_ Document) time.Time {
		return t
	}
}

// Verify verifies the attestation payload from `data` with the provided
// verification options. If the options specify `Roots` as `nil`, the
// `DefaultCARoot` will be used. If you do not specify `CurrentTime`,
// `time.Now()` will be used. It is strongly recommended you specifically
// supply the time.  If the returned error is non-nil, it is either one of the
// `Err` codes specified in this package, or is an error from the `crypto/x509`
// package. Revocation checks are NOT performed and you should check for
// revoked certificates by looking at the `Certificates` field in the `Result`.
// Result will be non-null if and only if either of these are true: certificate
// verification has passed, certificate verification has failed (expired, not
// trusted, etc.), signature is OK or signature is not OK. If either signature
// is not OK or certificate can't be verified, both Result and error will be
// set! You can use the SignatureOK field from the result to distinguish
// errors.
func Verify(
	attestation []byte,
	certProvider CertProvider,
	verificationTime VerificationTimeFunc,
	allowDebug bool,
) (
	*Result,
	error,
) {
	cose := CosePayload{}

	err := cbor.Unmarshal(attestation, &cose)
	if nil != err {
		return nil, ErrBadCOSESign1Structure
	}

	if nil == cose.Protected || 0 == len(cose.Protected) {
		return nil, ErrCOSESign1EmptyProtectedSection
	}

	if nil == cose.Payload || 0 == len(cose.Payload) {
		return nil, ErrCOSESign1EmptyPayloadSection
	}

	if nil == cose.Signature || 0 == len(cose.Signature) {
		return nil, ErrCOSESign1EmptySignatureSection
	}

	header := CoseHeader{}
	err = cbor.Unmarshal(cose.Protected, &header)
	if nil != err {
		return nil, ErrBadCOSESign1Structure
	}

	intAlg, ok := header.AlgorithmInt()

	// https://datatracker.ietf.org/doc/html/rfc8152#section-8.1
	if ok {
		switch intAlg {
		case -35:
			// do nothing -- OK

		default:
			return nil, ErrCOSESign1BadAlgorithm
		}
	} else {
		strAlg, ok := header.AlgorithmString()

		if ok {
			switch strAlg {
			case "ES384":
				// do nothing -- OK

			default:
				return nil, ErrCOSESign1BadAlgorithm
			}
		} else {
			return nil, ErrCOSESign1BadAlgorithm
		}
	}

	doc := Document{}
	err = cbor.Unmarshal(cose.Payload, &doc)
	if nil != err {
<<<<<<< HEAD
		return nil, fmt.Errorf("unmarshaling document: %w", err)
=======
		return nil, ErrBadAttestationDocument
	}

	if "" == doc.ModuleID ||
		"" == doc.Digest ||
		0 == doc.Timestamp ||
		nil == doc.PCRs ||
		nil == doc.Certificate {
		return nil, ErrMandatoryFieldsMissing
	}

	cert, err := x509.ParseCertificate(doc.Certificate)
	if nil != err {
		return nil, err
	}

	// TODO: remove the support for self-signed attestations as part of
	//  https://blocky.atlassian.net/browse/BKY-5620 (remove !cert.IsCA path)
	if !cert.IsCA && nil == doc.CABundle {
		return nil, ErrMandatoryFieldsMissing
	}

	if "SHA384" != doc.Digest {
		return nil, ErrBadDigest
	}

	if doc.Timestamp < 1 {
		return nil, ErrBadTimestamp
	}

	if len(doc.PCRs) < 1 || len(doc.PCRs) > 32 {
		return nil, ErrBadPCRs
	}

	for key, value := range doc.PCRs {
		if key > 31 {
			return nil, ErrBadPCRIndex
		}

		if nil == value ||
			!(32 == len(value) ||
				48 == len(value) ||
				64 == len(value) ||
				96 == len(value)) {
			return nil, ErrBadPCRValue
		}
	}

	docDebug, err := doc.Debug()
	if err != nil {
		return nil, fmt.Errorf("getting document debug: %w", err)
	}

	if !allowDebug && docDebug {
		return nil, fmt.Errorf("attestation was generated in debug mode")
	}

	if !cert.IsCA && len(doc.CABundle) < 1 {
		return nil, ErrBadCABundle
	}

	if !cert.IsCA {
		for _, item := range doc.CABundle {
			if nil == item || len(item) < 1 || len(item) > 1024 {
				return nil, ErrBadCABundleItem
			}
		}
	}

	if nil != doc.PublicKey && len(doc.PublicKey) > MaxPublicKeyLen {
		return nil, ErrBadPublicKey
	}
	if nil != doc.UserData && len(doc.UserData) > MaxUserDataLen {
		return nil, ErrBadUserData
	}
	if nil != doc.Nonce && len(doc.Nonce) > MaxNonceLen {
		return nil, ErrBadNonce
	}

	var certificates []*x509.Certificate
	if !cert.IsCA {
		certificates = make([]*x509.Certificate, 0, len(doc.CABundle)+1)
	} else {
		certificates = make([]*x509.Certificate, 1)
	}

	if x509.ECDSA != cert.PublicKeyAlgorithm {
		return nil, ErrBadCertificatePublicKeyAlgorithm
	}

	if x509.ECDSAWithSHA384 != cert.SignatureAlgorithm {
		return nil, ErrBadCertificateSigningAlgorithm
	}

	certificates = append(certificates, cert)

	intermediates := x509.NewCertPool()

	if !cert.IsCA {
		for _, item := range doc.CABundle {
			cert, err := x509.ParseCertificate(item)
			if nil != err {
				return nil, err
			}

			intermediates.AddCert(cert)
			certificates = append(certificates, cert)
		}
	}

	if verificationTime(doc).IsZero() {
		return nil, fmt.Errorf("verification time is 0")
	}

	roots, err := certProvider.Roots()
	if nil != err {
		return nil, fmt.Errorf("getting root certificates: %w", err)
>>>>>>> 4b6a2c64
	}

	cert, certificates, err := doc.Verify(certProvider, verificationTime)
	if err != nil {
		return nil, fmt.Errorf("verifying document: %w", err)
	}

	coseSig := coseSignature{
		Context:     "Signature1",
		Protected:   cose.Protected,
		ExternalAAD: []byte{},
		Payload:     cose.Payload,
	}

	sigStruct, err := cbor.Marshal(&coseSig)
	if err != nil {
		return nil, ErrMarshallingCoseSignature
	}

	signatureOk := checkECDSASignature(
		cert.PublicKey.(*ecdsa.PublicKey),
		sigStruct,
		cose.Signature,
	)

	if !signatureOk {
		err = ErrBadSignature
	}

	return &Result{
		Document:     &doc,
		Certificates: certificates,
		Protected:    cose.Protected,
		Unprotected:  cose.Unprotected,
		Payload:      cose.Payload,
		Signature:    cose.Signature,
		SignatureOK:  signatureOk,
		COSESign1:    sigStruct,
	}, err
}

func checkECDSASignature(
	publicKey *ecdsa.PublicKey,
	sigStruct, signature []byte,
) bool {
	// https://datatracker.ietf.org/doc/html/rfc8152#section-8.1

	var hashSigStruct []byte = nil

	switch publicKey.Curve.Params().Name {
	case "P-224":
		h := sha256.Sum224(sigStruct)
		hashSigStruct = h[:]

	case "P-256":
		h := sha256.Sum256(sigStruct)
		hashSigStruct = h[:]

	case "P-384":
		h := sha512.Sum384(sigStruct)
		hashSigStruct = h[:]

	case "P-512":
		h := sha512.Sum512(sigStruct)
		hashSigStruct = h[:]

	default:
		panic(
			fmt.Sprintf(
				"unknown ECDSA curve name %v",
				publicKey.Curve.Params().Name,
			),
		)
	}

	if len(signature) != 2*len(hashSigStruct) {
		return false
	}

	r := big.NewInt(0)
	s := big.NewInt(0)

	r = r.SetBytes(signature[:len(hashSigStruct)])
	s = s.SetBytes(signature[len(hashSigStruct):])

	return ecdsa.Verify(publicKey, hashSigStruct, r, s)
}<|MERGE_RESOLUTION|>--- conflicted
+++ resolved
@@ -175,55 +175,12 @@
 	doc := Document{}
 	err = cbor.Unmarshal(cose.Payload, &doc)
 	if nil != err {
-<<<<<<< HEAD
 		return nil, fmt.Errorf("unmarshaling document: %w", err)
-=======
-		return nil, ErrBadAttestationDocument
-	}
-
-	if "" == doc.ModuleID ||
-		"" == doc.Digest ||
-		0 == doc.Timestamp ||
-		nil == doc.PCRs ||
-		nil == doc.Certificate {
-		return nil, ErrMandatoryFieldsMissing
-	}
-
-	cert, err := x509.ParseCertificate(doc.Certificate)
-	if nil != err {
-		return nil, err
-	}
-
-	// TODO: remove the support for self-signed attestations as part of
-	//  https://blocky.atlassian.net/browse/BKY-5620 (remove !cert.IsCA path)
-	if !cert.IsCA && nil == doc.CABundle {
-		return nil, ErrMandatoryFieldsMissing
-	}
-
-	if "SHA384" != doc.Digest {
-		return nil, ErrBadDigest
-	}
-
-	if doc.Timestamp < 1 {
-		return nil, ErrBadTimestamp
-	}
-
-	if len(doc.PCRs) < 1 || len(doc.PCRs) > 32 {
-		return nil, ErrBadPCRs
-	}
-
-	for key, value := range doc.PCRs {
-		if key > 31 {
-			return nil, ErrBadPCRIndex
-		}
-
-		if nil == value ||
-			!(32 == len(value) ||
-				48 == len(value) ||
-				64 == len(value) ||
-				96 == len(value)) {
-			return nil, ErrBadPCRValue
-		}
+	}
+
+	cert, certificates, err := doc.Verify(certProvider, verificationTime)
+	if err != nil {
+		return nil, fmt.Errorf("verifying document: %w", err)
 	}
 
 	docDebug, err := doc.Debug()
@@ -233,74 +190,6 @@
 
 	if !allowDebug && docDebug {
 		return nil, fmt.Errorf("attestation was generated in debug mode")
-	}
-
-	if !cert.IsCA && len(doc.CABundle) < 1 {
-		return nil, ErrBadCABundle
-	}
-
-	if !cert.IsCA {
-		for _, item := range doc.CABundle {
-			if nil == item || len(item) < 1 || len(item) > 1024 {
-				return nil, ErrBadCABundleItem
-			}
-		}
-	}
-
-	if nil != doc.PublicKey && len(doc.PublicKey) > MaxPublicKeyLen {
-		return nil, ErrBadPublicKey
-	}
-	if nil != doc.UserData && len(doc.UserData) > MaxUserDataLen {
-		return nil, ErrBadUserData
-	}
-	if nil != doc.Nonce && len(doc.Nonce) > MaxNonceLen {
-		return nil, ErrBadNonce
-	}
-
-	var certificates []*x509.Certificate
-	if !cert.IsCA {
-		certificates = make([]*x509.Certificate, 0, len(doc.CABundle)+1)
-	} else {
-		certificates = make([]*x509.Certificate, 1)
-	}
-
-	if x509.ECDSA != cert.PublicKeyAlgorithm {
-		return nil, ErrBadCertificatePublicKeyAlgorithm
-	}
-
-	if x509.ECDSAWithSHA384 != cert.SignatureAlgorithm {
-		return nil, ErrBadCertificateSigningAlgorithm
-	}
-
-	certificates = append(certificates, cert)
-
-	intermediates := x509.NewCertPool()
-
-	if !cert.IsCA {
-		for _, item := range doc.CABundle {
-			cert, err := x509.ParseCertificate(item)
-			if nil != err {
-				return nil, err
-			}
-
-			intermediates.AddCert(cert)
-			certificates = append(certificates, cert)
-		}
-	}
-
-	if verificationTime(doc).IsZero() {
-		return nil, fmt.Errorf("verification time is 0")
-	}
-
-	roots, err := certProvider.Roots()
-	if nil != err {
-		return nil, fmt.Errorf("getting root certificates: %w", err)
->>>>>>> 4b6a2c64
-	}
-
-	cert, certificates, err := doc.Verify(certProvider, verificationTime)
-	if err != nil {
-		return nil, fmt.Errorf("verifying document: %w", err)
 	}
 
 	coseSig := coseSignature{
